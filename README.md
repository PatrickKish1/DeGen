--- conflicted
+++ resolved
@@ -1,17 +1,14 @@
 # DeGen: Bridging Mobile Banking & DeFi
 
-<<<<<<< HEAD
 ## Overview
 
 Mobile money and Web3 banking are widely used, but many users fall victim to scams (false transaction notifications, account draining, stolen account information). This becomes problematic as users can't easily distinguish fake transactions from real ones, making it difficult to protect themselves. At the same time, jumping into Web3 is complex, fragmented, and intimidating for the average user. There's no smooth path from mobile banking to DeFi yield.
-=======
 *YOUTUBE*
 ```
 https://youtu.be/sEaAbslh69U
 ```
 
 Mobile money and Web3 banking are widely used, but many users fall victim to scams (false transaction notifications, account draining, stolen account information). This becomes problematic as users can't easily distinguish fake transactions from real ones, making it difficult to protect themselves. At the same time, jumping into Web3 is complex, fragmented, and intimidating for the average user. There’s no smooth path from mobile banking to DeFi yield.
->>>>>>> 62649844
 
 **DeGen** is a platform that bridges traditional mobile banking with decentralized finance (DeFi). It uses real-time transaction analysis, fraud detection, and Web3 integrations to help users understand, protect, and grow their money.
 
