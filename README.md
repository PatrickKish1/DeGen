--- conflicted
+++ resolved
@@ -1,5 +1,4 @@
 # DeGen: Bridging Mobile Banking & DeFi
-<<<<<<< HEAD
 
 ## Overview
 
@@ -165,7 +164,23 @@
 forge test
 ```
 
-=======
+### Deployment
+
+```bash
+# Deploy to Base network
+cd mobile-verifier-dapp
+forge script script/Deploy.s.sol:DeployToBase \
+  --rpc-url $BASE_URL \
+  --broadcast \
+  --private-key $PRIVATE_KEY
+```
+
+## Contact & Support
+
+- **Project Website**: [degenplatform.io](https://degenplatform.io)
+- **Documentation**: [docs.degenplatform.io](https://docs.degenplatform.io)
+- **Support**: support@degenplatform.io
+- **GitHub**: [github.com/DeGen](https://github.com/DeGen)
 
 ## Overview
 
@@ -332,8 +347,9 @@
 forge test
 ```
 
->>>>>>> 0eb04ffc
 ### Deployment
+
+**DeGen** - Bridging the gap between traditional finance and Web3, safely and simply.
 
 ```bash
 # Deploy to Base network
@@ -353,8 +369,4 @@
 
 ---
 
-<<<<<<< HEAD
 **DeGen** - Bridging the gap between traditional finance and Web3, safely and simply.
-=======
-**DeGen** - Bridging the gap between traditional finance and Web3, safely and simply.
->>>>>>> 0eb04ffc
